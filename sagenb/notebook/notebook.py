# -*- coding: utf-8 -*
"""
The Sage Notebook

AUTHORS:

  - William Stein
"""

#############################################################################
#
#       Copyright (C) 2006-2009 William Stein <wstein@gmail.com>
#  Distributed under the terms of the GNU General Public License (GPL)
#  The full text of the GPL is available at:
#                  http://www.gnu.org/licenses/
#
#############################################################################

# For debugging sometimes it is handy to use only the reference implementation.
USE_REFERENCE_WORKSHEET_PROCESSES = False

# System libraries
import os
import random
import re
import shutil
import socket
import time
import bz2
import cPickle
from cgi import escape


# Sage libraries
from sagenb.misc.misc import (pad_zeros, cputime, tmp_dir, load, save,
                              ignore_nonexistent_files, unicode_str)

# Sage Notebook
import css          # style
import js           # javascript
import worksheet    # individual worksheets (which make up a notebook)
import config       # internal configuration stuff (currently, just keycodes)
import keyboards    # keyboard layouts
import server_conf  # server configuration
import user_conf    # user configuration
import user         # users
from   template import template, prettify_time_ago


try:
    # sage is installed
    import sage
    SYSTEMS = ['sage', 'gap', 'gp', 'jsmath', 'html', 'latex', 'maxima', 'python', 'r', 'sh', 'singular', 'axiom (optional)', 'kash (optional)', 'macaulay2 (optional)', 'magma (optional)', 'maple (optional)', 'mathematica (optional)', 'matlab (optional)', 'mupad (optional)', 'octave (optional)', 'scilab (optional)']
except ImportError:
    # sage is not installed
    SYSTEMS = ['sage']    # but gracefully degenerated version of sage mode, e.g., preparsing is trivial


# We also record the system names without (optional) since they are
# used in some of the html menus, etc.
SYSTEM_NAMES = [v.split()[0] for v in SYSTEMS]

JSMATH = True

JEDITABLE_TINYMCE  = True

DOC_TIMEOUT = 120

class Notebook(object):
<<<<<<< HEAD
    def __init__(self, dir, user_manager = None):
        from user_manager import SimpleUserManager

        self._user_manager = SimpleUserManager() if user_manager is None else user_manager
=======
    HISTORY_MAX_OUTPUT = 92*5
    HISTORY_NCOLS = 90

    def __init__(self, dir):
>>>>>>> c6e9260d

        if isinstance(dir, basestring) and len(dir) > 0 and dir[-1] == "/":
            dir = dir[:-1]

        if not dir.endswith('.sagenb'):
            raise ValueError, "dir (=%s) must end with '.sagenb'"%dir

        self._dir = dir

        # For now we only support the FilesystemDatastore storage
        # backend.
        from sagenb.storage import FilesystemDatastore
        S = FilesystemDatastore(dir)
        self.__storage = S

        # Now set the configuration, loaded from the datastore.
        try:
            self.__conf = S.load_server_conf()
        except IOError:
            # Worksheet has never been saved before, so the server conf doesn't exist.
            self.__worksheets = {}

        # Set the list of users
        try:
            S.load_users(self._user_manager)
        except IOError:
            pass

        # Set the list of worksheets
        W = {}
        for username in self._user_manager.users():
            for w in S.worksheets(username):
                W['%s/%s'%(username, w.id_number())] = w

        self.__worksheets = W

    def delete(self):
        """
        Delete all files related to this notebook.

        This is used for doctesting mainly. This command is obviously
        *VERY* dangerous to use on a notebook you actually care about.
        You could easily lose all data.

        EXAMPLES::

            sage: tmp = tmp_dir() + '.sagenb'
            sage: nb = sagenb.notebook.notebook.Notebook(tmp)
            sage: sorted(os.listdir(tmp))
            ['home']
            sage: nb.delete()

        Now the directory is gone.::

            sage: os.listdir(tmp)
            Traceback (most recent call last):
            ...
            OSError: [Errno 2] No such file or directory: '...
        """
        self.__storage.delete()

    def systems(self):
        return SYSTEMS

    def system_names(self):
        return SYSTEM_NAMES

    def user_manager(self):
        """
        Returns self's UserManager object.
        EXAMPLES:
            sage: n = sage.server.notebook.notebook.Notebook(tmp_dir())
            sage: n.user_manager()
            <sage.server.notebook.user_manager.SimpleUserManager object at 0x...>
        """
        return self._user_manager
        
    ##########################################################
    # Users
    ##########################################################
    def create_default_users(self, passwd):
        """
        Create the default users for a notebook.

        INPUT:

        -  ``passwd`` - a string

        EXAMPLES::

            sage: nb = sagenb.notebook.notebook.Notebook(tmp_dir()+'.sagenb')
            sage: nb.create_default_users('password')
            Creating default users.
            sage: list(sorted(nb.user_manager().users().iteritems()))
            [('_sage_', _sage_), ('admin', admin), ('guest', guest), ('pub', pub)]
            sage: list(sorted(nb.passwords().iteritems()))
            [('_sage_', 'aaQSqAReePlq6'), ('admin', 'aajfMKNH1hTm2'), ('guest', 'aaQSqAReePlq6'), ('pub', 'aaQSqAReePlq6')]
            sage: nb.create_default_users('newpassword')
            Creating default users.
            WARNING: User 'pub' already exists -- and is now being replaced.
            WARNING: User '_sage_' already exists -- and is now being replaced.
            WARNING: User 'guest' already exists -- and is now being replaced.
            WARNING: User 'admin' already exists -- and is now being replaced.
            sage: list(sorted(nb.passwords().iteritems()))
            [('_sage_', 'aaQSqAReePlq6'), ('admin', 'aajH86zjeUSDY'), ('guest', 'aaQSqAReePlq6'), ('pub', 'aaQSqAReePlq6')]
        """
        self.user_manager().add_user('pub', '', '', account_type='user', force=True)
        self.user_manager().add_user('_sage_', '', '', account_type='user', force=True)
        self.user_manager().add_user('guest', '', '', account_type='guest', force=True)
        self.user_manager().add_user('admin', passwd, '', account_type='admin', force=True)
        self.user_manager().create_default_users(passwd)

    def user(self, username):
        """
        Return an instance of the User class given the ``username`` of a user
        in a notebook.

        INPUT:

        - ``username`` - a string

        OUTPUT:

        - an instance of User

        EXAMPLES::

            sage: nb = sagenb.notebook.notebook.Notebook(tmp_dir()+'.sagenb')
            sage: nb.user_manager().create_default_users('password')
            Creating default users.
            sage: nb.user('admin')
            admin
            sage: nb.user('admin').get_email()
            ''
            sage: nb.user('admin').password()
            'aajfMKNH1hTm2'
        """
        return self.user_manager().user(username)

    def valid_login_names(self):
        """
        Return a list of users that can log in.

        OUTPUT:

        - a list of strings

        EXAMPLES::

            sage: nb = sagenb.notebook.notebook.Notebook(tmp_dir()+'.sagenb')
            sage: nb.create_default_users('password')
            sage: nb.valid_login_names()
            ['admin']
            sage: nb.user_manager().add_user('Mark', 'password', '', force=True)
            sage: nb.user_manager().add_user('Sarah', 'password', '', force=True)
            sage: nb.user_manager().add_user('David', 'password', '', force=True)
            sage: sorted(nb.valid_login_names())
            ['David', 'Mark', 'Sarah', 'admin']
        """
        return self.user_manager().valid_login_names()

    ##########################################################
    # Publishing worksheets
    ##########################################################
    def _initialize_worksheet(self, src, W):
        r"""
        Initialize a new worksheet from a source worksheet.

        INPUT:

        - ``src`` - a Worksheet instance; the source

        - ``W`` - a new Worksheet instance; the target
        """
        # Copy over images and other files
        data = src.data_directory()
        if os.path.exists(data):
            target = os.path.join(W.directory(),'data')
            if os.path.exists(target):
                shutil.rmtree(target, ignore_errors=True)
            shutil.copytree(data, target, ignore=ignore_nonexistent_files)
        cells = src.cells_directory()
        if os.path.exists(cells):
            target = os.path.join(W.directory(),'cells')
            if os.path.exists(target):
                shutil.rmtree(target, ignore_errors=True)
            shutil.copytree(cells, target, ignore=ignore_nonexistent_files)
        W.edit_save(src.edit_text())
        W.save()

    def publish_worksheet(self, worksheet, username):
        r"""
        Publish a user's worksheet.  This creates a new worksheet in
        the 'pub' directory with the same contents as ``worksheet``.

        INPUT:

        - ``worksheet`` - an instance of Worksheet

        - ``username`` - a string

        OUTPUT:

        - a new or existing published instance of Worksheet

        EXAMPLES::

            sage: nb = sagenb.notebook.notebook.load_notebook(tmp_dir()+'.sagenb')
            sage: nb.user_manager().add_user('Mark','password','',force=True)
            sage: W = nb.new_worksheet_with_title_from_text('First steps', owner='Mark')
            sage: nb.worksheet_names()
            ['Mark/0']
            sage: nb.publish_worksheet(nb.get_worksheet_with_filename('Mark/0'), 'Mark')
            pub/1: [Cell 1; in=, out=]
            sage: sorted(nb.worksheet_names())
            ['Mark/0', 'pub/1']
        """
        for X in self.__worksheets.itervalues():
            if X.is_published() and X.worksheet_that_was_published() == worksheet:
                # Update X based on worksheet instead of creating something new
                # 1. delete cells and data directories
                # 2. copy them over
                # 3. update worksheet text
                if os.path.exists(X.data_directory()):
                    shutil.rmtree(X.data_directory(), ignore_errors=True)
                if os.path.exists(X.cells_directory()):
                    shutil.rmtree(X.cells_directory(), ignore_errors=True)
                if os.path.exists(X.snapshot_directory()):
                    shutil.rmtree(X.snapshot_directory(), ignore_errors=True)
                self._initialize_worksheet(worksheet, X)
                X.set_worksheet_that_was_published(worksheet)
                X.move_to_archive(username)
                worksheet.set_published_version(X.filename())
                X.record_edit(username)
                X.set_name(worksheet.name())
                return X

        # Have to create a new worksheet
        W = self.create_new_worksheet(worksheet.name(), 'pub')
        self._initialize_worksheet(worksheet, W)
        W.set_worksheet_that_was_published(worksheet)
        W.move_to_archive(username)
        worksheet.set_published_version(W.filename())
        W.record_edit(username)
        return W

    ##########################################################
    # Moving, copying, creating, renaming, and listing worksheets
    ##########################################################

    def scratch_worksheet(self):
        try:
            return self.__scratch_worksheet
        except AttributeError:
            W = self.create_new_worksheet('scratch', '_sage_', add_to_list=False)
            self.__scratch_worksheet = W
            return W

    def create_new_worksheet(self, worksheet_name, username,
                             docbrowser=False, add_to_list=True):
        if username!='pub' and self.user_manager().user_is_guest(username):
            raise ValueError, "guests cannot create new worksheets"

        W = self.worksheet(username)

        W.set_system(self.system(username))
        W.set_docbrowser(docbrowser)
        W.set_name(worksheet_name)

        if add_to_list:
            self.__worksheets[W.filename()] = W
        return W

    def copy_worksheet(self, ws, owner):
        W = self.create_new_worksheet('default', owner)
        self._initialize_worksheet(ws, W)
        name = "Copy of %s"%ws.name()
        W.set_name(name)
        return W

    def delete_worksheet(self, filename):
        """
        Delete the given worksheet and remove its name from the worksheet
        list.  Raise a KeyError, if it is missing.

        INPUT:

        - ``filename`` - a string
        """
        if not (filename in self.__worksheets.keys()):
            print self.__worksheets.keys()
            raise KeyError, "Attempt to delete missing worksheet '%s'"%filename
        W = self.__worksheets[filename]
        W.quit()
        shutil.rmtree(W.directory(), ignore_errors=True)
        self.deleted_worksheets()[filename] = W
        del self.__worksheets[filename]

    def deleted_worksheets(self):
        try:
            return self.__deleted_worksheets
        except AttributeError:
            self.__deleted_worksheets = {}
            return self.__deleted_worksheets

    def empty_trash(self, username):
        """
        Empty the trash for the given user.

        INPUT:

        -  ``username`` - a string

        This empties the trash for the given user and cleans up all files
        associated with the worksheets that are in the trash.

        EXAMPLES::

            sage: nb = sagenb.notebook.notebook.Notebook(tmp_dir()+'.sagenb')
            sage: nb.user_manager().add_user('sage','sage','sage@sagemath.org',force=True)
            sage: W = nb.new_worksheet_with_title_from_text('Sage', owner='sage')
            sage: W.move_to_trash('sage')
            sage: nb.worksheet_names()
            ['sage/0']
            sage: nb.empty_trash('sage')
            sage: nb.worksheet_names()
            []
        """
        X = self.get_worksheets_with_viewer(username)
        X = [W for W in X if W.is_trashed(username)]
        for W in X:
            W.delete_user(username)
            if W.owner() is None:
                self.delete_worksheet(W.filename())

    def worksheet_names(self):
        """
        Return a list of all the names of worksheets in this notebook.

        OUTPUT:

        - a list of strings.

        EXAMPLES:

        We make a new notebook with two users and two worksheets,
        then list their names::

            sage: nb = sagenb.notebook.notebook.Notebook(tmp_dir()+'.sagenb')
            sage: nb.user_manager().add_user('sage','sage','sage@sagemath.org',force=True)
            sage: W = nb.new_worksheet_with_title_from_text('Sage', owner='sage')
            sage: nb.user_manager().add_user('wstein','sage','wstein@sagemath.org',force=True)
            sage: W2 = nb.new_worksheet_with_title_from_text('Elliptic Curves', owner='wstein')
            sage: nb.worksheet_names()
            ['sage/0', 'wstein/1']
        """
        W = self.__worksheets.keys()
        W.sort()
        return W


    ##########################################################
    # Information about the pool of worksheet compute servers
    ##########################################################

    def server_pool(self):
        return self.conf()['server_pool']

    def set_server_pool(self, servers):
        self.conf()['server_pool'] = servers

    def get_ulimit(self):
        try:
            return self.__ulimit
        except AttributeError:
            self.__ulimit = ''
            return ''

    def set_ulimit(self, ulimit):
        self.__ulimit = ulimit

    def get_server(self):
        P = self.server_pool()
        if P is None or len(P) == 0:
            return None
        try:
            self.__server_number = (self.__server_number + 1)%len(P)
            i = self.__server_number
        except AttributeError:
            self.__server_number = 0
            i = 0
        return P[i]

    def new_worksheet_process(self):
        """
        Return a new worksheet process object with parameters determined by
        configuration of this notebook server.
        """
        from sagenb.interfaces import (WorksheetProcess_ExpectImplementation,
                                       WorksheetProcess_ReferenceImplementation,
                                       WorksheetProcess_RemoteExpectImplementation)

        if USE_REFERENCE_WORKSHEET_PROCESSES:
            return WorksheetProcess_ReferenceImplementation()

        ulimit = self.get_ulimit()
        from sagenb.interfaces import ProcessLimits
        # We have to parse the ulimit format to our ProcessLimits.
        # The typical format is.
        # '-u 400 -v 1000000 -t 3600'
        # Despite -t being cputime for ulimit, we map it to walltime,
        # since that is the only thing that really makes sense for a
        # notebook server.
        #    -u --> max_processes
        #    -v --> max_vmem (but we divide by 1000)
        #    -t -- > max_walltime

        max_vmem = max_cputime = max_walltime = None
        tbl = {'v':None, 'u':None, 't':None}
        for x in ulimit.split('-'):
            for k in tbl.keys():
                if x.startswith(k): tbl[k] = int(x.split()[1].strip())
        if tbl['v'] is not None:
            tbl['v'] = tbl['v']/1000.0


        process_limits = ProcessLimits(max_vmem=tbl['v'], max_walltime=tbl['t'],
                                       max_processes=tbl['u'])

        server_pool = self.server_pool()
        if not server_pool or len(server_pool) == 0:
            return WorksheetProcess_ExpectImplementation(process_limits=process_limits)
        else:
            import random
            user_at_host = random.choice(server_pool)
            python_command = os.path.join(os.environ['SAGE_ROOT'], 'sage -python')
            return WorksheetProcess_RemoteExpectImplementation(user_at_host=user_at_host,
                             process_limits=process_limits,
                             remote_python=python_command)


    def _python_command(self):
        """
        """
        try: return self.__python_command
        except AttributeError: pass



    ##########################################################
    # The default math software system for new worksheets for
    # a given user or the whole notebook (if username is None).
    ##########################################################

    def system(self, username=None):
        return self.user(username).conf()['default_system']

    ##########################################################
    # The default typeset setting for new worksheets for
    # a given user or the whole notebook (if username is None).
    ##########################################################

    # TODO -- only implemented for the notebook right now
    def pretty_print(self, username=None):
        return self.user(username).conf()['default_pretty_print']

    def set_pretty_print(self, pretty_print):
        self.__pretty_print = pretty_print

    ##########################################################
    # The default color scheme for the notebook.
    ##########################################################
    def color(self):
        try:
            return self.__color
        except AttributeError:
            self.__color = 'default'
            return self.__color

    def set_color(self,color):
        self.__color = color

    ##########################################################
    # The notebook history.
    ##########################################################
    def user_history(self, username):
        if not hasattr(self, '_user_history'):
            self._user_history = {}
        if self._user_history.has_key(username):
            return self._user_history[username]
        history = []
        for hunk in self.__storage.load_user_history(username):
            hunk = unicode_str(hunk)
            history.append(hunk)
        self._user_history[username] = history
        return history

    def create_new_worksheet_from_history(self, name, username, maxlen=None):
        W = self.create_new_worksheet(name, username)
        W.edit_save('Log Worksheet\n' + self.user_history_text(username, maxlen=None))
        return W

    def user_history_text(self, username, maxlen=None):
        history = self.user_history(username)
        if maxlen:
            history = history[-maxlen:]
        return '\n\n'.join([hunk.strip() for hunk in history])

    def add_to_user_history(self, entry, username):
        history = self.user_history(username)
        history.append(entry)
        maxlen = self.user_manager().user_conf(username)['max_history_length']
        while len(history) > maxlen:
            del history[0]


    ##########################################################
    # Importing and exporting worksheets to files
    ##########################################################
    def export_worksheet(self, worksheet_filename, output_filename, title=None):
        """
        Export a worksheet, creating a sws file on the file system.

        INPUT:

            -  ``worksheet_filename`` - a string e.g., 'username/id_number'

            -  ``output_filename`` - a string, e.g., 'worksheet.sws'

            - ``title`` - title to use for the exported worksheet (if
               None, just use current title)
        """
        S = self.__storage
        W = self.get_worksheet_with_filename(worksheet_filename)
        S.save_worksheet(W)
        username = W.owner(); id_number = W.id_number()
        S.export_worksheet(username, id_number, output_filename, title=title)

    def worksheet(self, username, id_number=None):
        """
        Create a new worksheet with given id_number belonging to the
        user with given username, or return an already existing
        worksheet.  If id_number is None, creates a new worksheet
        using the next available new id_number for the given user.

        INPUT:

            - ``username`` -- string

            - ``id_number`` - nonnegative integer or None (default)
        """
        S = self.__storage
        if id_number is None:
            id_number = self.new_id_number(username)
        return S.load_worksheet(username, id_number)

    def new_id_number(self, username):
        """
        Find the next worksheet id for the given user.
        """
        u = self.user(username).conf()
        id_number = u['next_worksheet_id_number']
        if id_number == -1:  # need to initialize
            id_number = max([w.id_number() for w in self.worksheet_list_for_user(username)] + [-1]) + 1
        u['next_worksheet_id_number'] = id_number + 1
        return id_number

    def new_worksheet_with_title_from_text(self, text, owner):
        name, _ = worksheet.extract_name(text)
        W = self.create_new_worksheet(name, owner)
        return W

    def change_worksheet_key(self, old_key, new_key):
        ws = self.__worksheets
        W = ws[old_key]
        ws[new_key] = W
        del ws[old_key]

    def import_worksheet(self, filename, owner):
        r"""
        Import a worksheet with the given ``filename`` and set its
        ``owner``.  If the file extension is not txt or sws, raise a
        ValueError.

        INPUT:

        -  ``filename`` - a string

        -  ``owner`` - a string

        OUTPUT:

        -  ``worksheet`` - a newly created Worksheet instance

        EXAMPLES:

        We create a notebook and import a plain text worksheet
        into it.

        ::

            sage: nb = sagenb.notebook.notebook.Notebook(tmp_dir()+'.sagenb')
            sage: name = tmp_filename() + '.txt'
            sage: open(name,'w').write('foo\n{{{\n2+3\n}}}')
            sage: W = nb.import_worksheet(name, 'admin')

        W is our newly-created worksheet, with the 2+3 cell in it::

            sage: W.name()
            u'foo'
            sage: W.cell_list()
            [TextCell 0: foo, Cell 1; in=2+3, out=]
        """
        if not os.path.exists(filename):
            raise ValueError, "no file %s"%filename

        # Figure out the file extension
        ext = os.path.splitext(filename)[1]
        if ext.lower() == '.txt':
            # A plain text file with {{{'s that defines a worksheet (no graphics).
            W = self._import_worksheet_txt(filename, owner)
        elif ext.lower() == '.sws':
            # An sws file (really a tar.bz2) which defines a worksheet with graphics, etc.
            W = self._import_worksheet_sws(filename, owner)
        else:
            # We only support txt or sws files.
            raise ValueError, "unknown extension '%s'"%ext
        self.__worksheets[W.filename()] = W
        return W

    def _import_worksheet_txt(self, filename, owner):
        r"""
        Import a plain text file as a new worksheet.

        INPUT:

        -  ``filename`` - a string; a filename that ends in .txt

        -  ``owner`` - a string; the imported worksheet's owner

        OUTPUT:

        -  a new instance of Worksheet

        EXAMPLES:

        We write a plain text worksheet to a file and import it
        using this function.::

            sage: nb = sagenb.notebook.notebook.Notebook(tmp_dir()+'.sagenb')
            sage: name = tmp_filename() + '.txt'
            sage: open(name,'w').write('foo\n{{{\na = 10\n}}}')
            sage: W = nb._import_worksheet_txt(name, 'admin'); W
            admin/0: [TextCell 0: foo, Cell 1; in=a = 10, out=]
        """
        # Open the worksheet txt file and load it in.
        worksheet_txt = open(filename).read()
        # Create a new worksheet with the write title and owner.
        worksheet = self.new_worksheet_with_title_from_text(worksheet_txt, owner)
        # Set the new worksheet to have the contents specified by that file.
        worksheet.edit_save(worksheet_txt)
        return worksheet

    def _import_worksheet_sws(self, filename, username):
        r"""
        Import an sws format worksheet into this notebook as a new
        worksheet.

        INPUT:

        - ``filename`` - a string; a filename that ends in .sws;
           internally it must be a tar'd bz2'd file.

        - ``username`` - a string

        OUTPUT:

        - a new Worksheet instance

        EXAMPLES:

        We create a notebook, then make a worksheet from a plain text
        file first.::

            sage: nb = sagenb.notebook.notebook.load_notebook(tmp_dir()+'.sagenb')
            sage: name = tmp_filename() + '.txt'
            sage: open(name,'w').write('{{{id=0\n2+3\n}}}')
            sage: W = nb.import_worksheet(name, 'admin')
            sage: W.filename()
            'admin/0'

        We then export the worksheet to an sws file.::

            sage: sws = os.path.join(tmp_dir(), 'tmp.sws')
            sage: nb.export_worksheet(W.filename(), sws)

        Now we import the sws.::

            sage: W = nb._import_worksheet_sws(sws, 'admin')
            sage: nb._Notebook__worksheets[W.filename()] = W

        Yes, it's there now (as admin/2)::

            sage: nb.worksheet_names()
            ['admin/0', 'admin/1']
        """
        id_number = self.new_id_number(username)
        worksheet = self.__storage.import_worksheet(username, id_number, filename)

        # I'm not at all convinced this is a good idea, since we
        # support multiple worksheets with the same title very well
        # already.  So it's commented out.
        # self.change_worksheet_name_to_avoid_collision(worksheet)

        return worksheet

    def change_worksheet_name_to_avoid_collision(self, worksheet):
        """
        Change the display name of the worksheet if there is already a
        worksheet with the same name as this one.
        """
        name = worksheet.name()
        display_names = [w.name() for w in self.get_worksheets_with_owner(worksheet.owner())]
        if name in display_names:
            j = name.rfind('(')
            if j != -1:
                name = name[:j].rstrip()
            i = 2
            while name + " (%s)"%i in display_names:
                i += 1
            name = name + " (%s)"%i
            worksheet.set_name(name)


##########################################################
# Server configuration
##########################################################

    def conf(self):
        try:
            return self.__conf
        except AttributeError:
            C = server_conf.ServerConfiguration()
            self.__conf = C
            return C

    ##########################################################
    # Computing control
    ##########################################################
    def set_not_computing(self):
        # unpickled, no worksheets will think they are
        # being computed, since they clearly aren't (since
        # the server just started).
        for W in self.__worksheets.values():
            W.set_not_computing()

    def quit(self):
        for W in self.__worksheets.itervalues():
            W.quit()

    def update_worksheet_processes(self):
        worksheet.update_worksheets()

    def quit_idle_worksheet_processes(self):
        timeout = self.conf()['idle_timeout']
        if timeout == 0:
            # Quit only the doc browser worksheets
            for W in self.__worksheets.itervalues():
                if W.docbrowser() and W.compute_process_has_been_started():
                    W.quit_if_idle(DOC_TIMEOUT)
            return

        for W in self.__worksheets.itervalues():
            if W.compute_process_has_been_started():
                W.quit_if_idle(timeout)


    ##########################################################
    # Worksheet HTML generation
    ##########################################################
    def worksheet_list_for_public(self, username, sort='last_edited', reverse=False, search=None):
        W = [x for x in self.__worksheets.itervalues() if x.is_published() and not x.is_trashed(user)]

        if search:
            W = [x for x in W if x.satisfies_search(search)]

        sort_worksheet_list(W, sort, reverse)  # changed W in place
        return W

    def worksheet_list_for_user(self, user, typ="active", sort='last_edited', reverse=False, search=None):
        X = self.get_worksheets_with_viewer(user)
        if typ == "trash":
            W = [x for x in X if x.is_trashed(user)]
        elif typ == "active":
            W = [x for x in X if x.is_active(user)]
        else: # typ must be archived
            W = [x for x in X if not (x.is_trashed(user) or x.is_active(user))]
        if search:
            W = [x for x in W if x.satisfies_search(search)]
        sort_worksheet_list(W, sort, reverse)  # changed W in place
        return W

    ##########################################################
    # Revision history for a worksheet
    ##########################################################
    def html_worksheet_revision_list(self, username, worksheet):
        r"""
        Return HTML for the revision list of a worksheet.

        INPUT:

        - ``username`` - a string

        - ``worksheet`` - an instance of Worksheet

        OUTPUT:

        - a string - the HTML for the revision list

        EXAMPLES::

            sage: nb = sagenb.notebook.notebook.Notebook(tmp_dir()+'.sagenb')
            sage: W = nb.create_new_worksheet('Test', 'admin')
            sage: W.body()
            u'\n\n{{{id=1|\n\n///\n}}}'
            sage: W.save_snapshot('admin')
            sage: nb.html_worksheet_revision_list('admin', W)
            u'...Revision...Last Edited...ago...'
        """
        data = worksheet.snapshot_data()  # pairs ('how long ago', key)

        return template(os.path.join("html", "notebook", "worksheet_revision_list.html"),
                        data = data, worksheet = worksheet,
                        notebook = self,
                        username = username)


    def html_specific_revision(self, username, ws, rev):
        r"""
        Return the HTML for a specific revision of a worksheet.

        INPUT:

        - ``username`` - a string

        - ``ws`` - an instance of Worksheet

        - ``rev`` - a string containing the key of the revision

        OUTPUT:

        - a string - the revision rendered as HTML
        """
        t = time.time() - float(rev[:-4])
        time_ago = prettify_time_ago(t)

        filename = ws.get_snapshot_text_filename(rev)
        txt = bz2.decompress(open(filename).read())
        W = self.scratch_worksheet()
        W.delete_cells_directory()
        W.edit_save(txt)

        data = ws.snapshot_data()  # pairs ('how long ago', key)
        prev_rev = None
        next_rev = None
        for i in range(len(data)):
            if data[i][1] == rev:
                if i > 0:
                    prev_rev = data[i-1][1]
                if i < len(data)-1:
                    next_rev = data[i+1][1]
                break

        return template(os.path.join("html", "notebook", "specific_revision.html"),
                        worksheet = ws,
                        username = username, rev = rev, prev_rev = prev_rev,
                        next_rev = next_rev, time_ago = time_ago)

    def html_share(self, worksheet, username):
        r"""
        Return the HTML for the "share" page of a worksheet.

        INPUT:

        - ``username`` - a string

        - ``worksheet`` - an instance of Worksheet

        OUTPUT:

        - string - the share page's HTML representation

        EXAMPLES::

            sage: nb = sagenb.notebook.notebook.Notebook(tmp_dir()+'.sagenb')
            sage: W = nb.create_new_worksheet('Test', 'admin')
            sage: nb.html_share(W, 'admin')
            u'...currently shared...add or remove collaborators...'
        """
        U = self.user_manager().users()
        other_users = [x for x, u in U.iteritems() if not u.is_guest() and not u.username() in [username, 'pub', '_sage_']]
        other_users.sort(lambda x,y: cmp(x.lower(), y.lower()))

        return template(os.path.join("html", "notebook", "worksheet_share.html"),
                        worksheet = worksheet,
                        notebook = self,
                        username = username, other_users = other_users)
    
    def html_download_or_delete_datafile(self, ws, username, filename):
        r"""
        Return the HTML for the download or delete datafile page.

        INPUT:

        - ``username`` - a string

        - ``ws`` - an instance of Worksheet

        - ``filename`` - a string; the name of the file

        OUTPUT:

        - a string - the page rendered as HTML

        EXAMPLES::

            sage: nb = sagenb.notebook.notebook.Notebook(tmp_dir()+'.sagenb')
            sage: W = nb.create_new_worksheet('Test', 'admin')
            sage: nb.html_download_or_delete_datafile(W, 'admin', 'bar')
            u'...Data file: bar...DATA is a special variable...uploaded...'
        """
        ext = os.path.splitext(filename)[1].lower()
        file_is_image, file_is_text = False, False
        text_file_content = ""

        if ext in ['.png', '.jpg', '.gif']:
            file_is_image = True
        if ext in ['.txt', '.tex', '.sage', '.spyx', '.py', '.f', '.f90', '.c']:
            file_is_text = True
            text_file_content = open(os.path.join(ws.data_directory(), filename)).read()

        return template(os.path.join("html", "notebook", "download_or_delete_datafile.html"),
                        worksheet = ws, notebook = self,
                        username = username,
                        filename_ = filename,
                        file_is_image = file_is_image,
                        file_is_text = file_is_text,
                        text_file_content = text_file_content)


    ##########################################################
    # Accessing all worksheets with certain properties.
    ##########################################################
    def active_worksheets_for(self, username):
        return [ws for ws in self.get_worksheets_with_viewer(username) if ws.is_active(username)]
    
    def get_all_worksheets(self):
        return [x for x in self.__worksheets.itervalues() if not x.owner() in ['_sage_', 'pub']]

    def get_worksheets_with_collaborator(self, user):
        if self._user_manager.user_is_admin(user): return self.get_all_worksheets()
        return [w for w in self.__worksheets.itervalues() if w.is_collaborator(user)]

    def get_worksheet_names_with_collaborator(self, user):
        if self._user_manager.user_is_admin(user): return [W.name() for W in self.get_all_worksheets()]
        return [W.name() for W in self.get_worksheets_with_collaborator(user)]

    def get_worksheets_with_viewer(self, user):
        if self._user_manager.user_is_admin(user): return self.get_all_worksheets()
        return [w for w in self.__worksheets.itervalues() if w.is_viewer(user)]

    def get_worksheets_with_owner(self, owner):
        return [w for w in self.__worksheets.itervalues() if w.owner() == owner]

    def get_worksheets_with_owner_that_are_viewable_by_user(self, owner, user):
        return [w for w in self.get_worksheets_with_owner(owner) if w.is_viewer(user)]

    def get_worksheet_names_with_viewer(self, user):
        if self._user_manager.user_is_admin(user): return [W.name() for W in self.get_all_worksheets()]
        return [W.name() for W in self.get_worksheets_with_viewer(user) if not W.docbrowser()]

    def get_worksheet_with_name(self, name):
        for W in self.__worksheets.itervalues():
            if W.name() == name:
                return W
        raise KeyError, "No worksheet with name '%s'"%name

    def get_worksheet_with_filename(self, filename):
        """
        Get the worksheet with the given filename.  If there is no
        such worksheet, raise a ``KeyError``.

        INPUT:

        - ``filename`` - a string

        OUTPUT:

        - a Worksheet instance
        """
        if self.__worksheets.has_key(filename):
            return self.__worksheets[filename]
        raise KeyError, "No worksheet with filename '%s'"%filename

    ###########################################################
    # Saving the whole notebook
    ###########################################################

    def save(self):
        """
        Save this notebook server to disk.
        """
        S = self.__storage
        S.save_users(self.user_manager().users())
        S.save_server_conf(self.conf())
        # Save the non-doc-browser worksheets.
        for n, W in self.__worksheets.iteritems():
            if not n.startswith('doc_browser'):
                S.save_worksheet(W)
        if hasattr(self, '_user_history'):
            for username, H in self._user_history.iteritems():
                S.save_user_history(username, H)

    def save_worksheet(self, W, conf_only=False):
        self.__storage.save_worksheet(W, conf_only=conf_only)

    def delete_doc_browser_worksheets(self):
        names = self.worksheet_names()
        for n in self.__worksheets.keys():
            if n.startswith('doc_browser'):
                self.delete_worksheet(n)

    ###########################################################
    # HTML -- generate most html related to the whole notebook page
    ###########################################################
    def html_plain_text_window(self, worksheet, username):
        r"""
        Return HTML for the window that displays a plain text version
        of the worksheet.

        INPUT:

        -  ``worksheet`` - a Worksheet instance

        -  ``username`` - a string

        OUTPUT:

        - a string - the plain text window rendered as HTML

        EXAMPLES::

            sage: nb = sagenb.notebook.notebook.Notebook(tmp_dir()+'.sagenb')
            sage: W = nb.create_new_worksheet('Test', 'admin')
            sage: nb.html_plain_text_window(W, 'admin')
            u'...pre class="plaintext"...cell_intext...textfield...'
        """
        plain_text = worksheet.plain_text(prompts=True, banner=False)
        plain_text = escape(plain_text).strip()

        return template(os.path.join("html", "notebook", "plain_text_window.html"),
                        worksheet = worksheet,
                        notebook = self,
                        username = username, plain_text = plain_text,
                        JSMATH = JSMATH, JEDITABLE_TINYMCE = JEDITABLE_TINYMCE)

    def html_edit_window(self, worksheet, username):
        r"""
        Return HTML for a window for editing ``worksheet``.

        INPUT:

        - ``username`` - a string containing the username

        - ``worksheet`` - a Worksheet instance

        OUTPUT:

        - a string - the editing window's HTML representation

        EXAMPLES::

            sage: nb = sagenb.notebook.notebook.Notebook(tmp_dir()+'.sagenb')
            sage: W = nb.create_new_worksheet('Test', 'admin')
            sage: nb.html_edit_window(W, 'admin')
            u'...textarea class="plaintextedit"...{{{id=1|...//...}}}...'
        """

        return template(os.path.join("html", "notebook", "edit_window.html"),
                        worksheet = worksheet,
                        notebook = self,
                        username = username)

    def html_beforepublish_window(self, worksheet, username):
        r"""
        Return HTML for the warning and decision page displayed prior
        to publishing the given worksheet.

        INPUT:

        - ``worksheet`` - an instance of Worksheet

        - ``username`` - a string

        OUTPUT:

        - a string - the pre-publication page rendered as HTML

        EXAMPLES::

            sage: nb = sagenb.notebook.notebook.Notebook(tmp_dir()+'.sagenb')
            sage: W = nb.create_new_worksheet('Test', 'admin')
            sage: nb.html_beforepublish_window(W, 'admin')
            u'...want to publish this worksheet?...re-publish when changes...'
        """
        msg = """You can publish your worksheet to the Internet, where anyone will be able to access and view it online.
        Your worksheet will be assigned a unique address (URL) that you can send to your friends and colleagues.<br/><br/>
        Do you want to publish this worksheet?<br/><br/>
        <form method="get" action=".">
        <input type="hidden" name="yes" value="" />
        <input type="submit" value="Yes" style="margin-left:10px" />
        <input type="button" value="No" style="margin-left:5px" onClick="parent.location=\'../'"><br/><br/>
        <input type="checkbox" name="auto" style="margin-left:13px" /> Automatically re-publish when changes are made
        </form>
        """
        return template(os.path.join("html", "notebook", "beforepublish_window.html"),
                        worksheet = worksheet,
                        notebook = self,
                        username = username)

    def html_afterpublish_window(self, worksheet, username, url, dtime):
        r"""
        Return HTML for a given worksheet's post-publication page.

        INPUT:

        - ``worksheet`` - an instance of Worksheet

        - ``username`` - a string

        - ``url`` - a string representing the URL of the published
          worksheet

        - ``dtime`` - an instance of time.struct_time representing the
          publishing time

        OUTPUT:

        - a string - the post-publication page rendered as HTML
        """
        from time import strftime
        time = strftime("%B %d, %Y %I:%M %p", dtime)

        return template(os.path.join("html", "notebook", "afterpublish_window.html"),
                        worksheet = worksheet,
                        notebook = self,
                        username = username, url = url, time = time)

    def html_upload_data_window(self, ws, username):
        r"""
        Return HTML for the "Upload Data" window.

        INPUT:

        - ``worksheet`` - an instance of Worksheet

        - ``username`` - a string

        OUTPUT:

        - a string - the HTML representation of the data upload window

        EXAMPLES::

            sage: nb = sagenb.notebook.notebook.Notebook(tmp_dir()+'.sagenb')
            sage: W = nb.create_new_worksheet('Test', 'admin')
            sage: nb.html_upload_data_window(W, 'admin')
            u'...Upload or Create Data File...Browse...url...name of a new...'
        """
        return template(os.path.join("html", "notebook", "upload_data_window.html"),
                        worksheet = ws, username = username)

    def html(self, worksheet_filename=None, username='guest', show_debug=False,
             admin=False, do_print=False):
        r"""
        Return the HTML for a worksheet's index page.

        INPUT:

        - ``worksheet_filename`` - a string (default: None)

        - ``username`` - a string (default: 'guest')

        - ``show_debug`` - a bool (default: False)

        - ``admin`` - a bool (default: False)

        OUTPUT:

        - a string - the worksheet rendered as HTML

        EXAMPLES::

            sage: nb = sagenb.notebook.notebook.Notebook(tmp_dir()+'.sagenb')
            sage: W = nb.create_new_worksheet('Test', 'admin')
            sage: nb.html(W.filename(), 'admin')
            u'...Test...cell_input...plainclick...state_number...'
        """
        if worksheet_filename is None or worksheet_filename == '':
            worksheet_filename = None
            W = None
        else:
            try:
                W = self.get_worksheet_with_filename(worksheet_filename)
            except KeyError:
                W = None

        template_page = os.path.join("html", "notebook", "worksheet_page.html")
        if W.docbrowser():
            template_page = os.path.join("html", "notebook", "doc_page.html")
        elif do_print:
            template_page = os.path.join('html', 'notebook', 'print_worksheet.html')
        elif W.is_published() or self.user_manager().user_is_guest(username):
            template_page = os.path.join('html', 'notebook', 'guest_worksheet_page.html')

        return template(template_page, worksheet = W,
                        notebook = self, do_print=do_print,
                        username = username, show_debug = show_debug)

####################################################################

def load_notebook(dir, interface=None, port=None, secure=None, user_manager=None):
    """
    Load and return a notebook from a given directory.  Create a new
    one in that directory, if one isn't already there.

    INPUT:

    -  ``dir`` - a string that defines a directory name

    -  ``interface`` - the address of the interface the server listens at

    -  ``port`` - the port the server listens on

    -  ``secure`` - whether the notebook is secure

    OUTPUT:

    - a Notebook instance
    """
    if not dir.endswith('.sagenb'):
        if not os.path.exists(dir + '.sagenb') and os.path.exists(os.path.join(dir, 'nb.sobj')):
            try:
                nb = migrate_old_notebook_v1(dir)
            except KeyboardInterrupt:
                raise KeyboardInterrupt, "Interrupted notebook migration.  Delete the directory '%s' and try again."%(os.path.abspath(dir+'.sagenb'))
            return nb
        dir += '.sagenb'

    dir = make_path_relative(dir)
    nb = Notebook(dir)
    nb.interface = interface
    nb.port = port
    nb.secure = secure


    # Install this copy of the notebook in twist.py as *the*
    # global notebook object used for computations.  This is
    # mainly to avoid circular references, etc.  This also means
    # only one notebook can actually be used at any point.
    import sagenb.notebook.twist
    sagenb.notebook.twist.notebook = nb

    return nb

def migrate_old_notebook_v1(dir):
    """
    Back up and migrates an old saved version of notebook to the new one (`sagenb`)
    """
    nb_sobj = os.path.join(dir, 'nb.sobj')
    old_nb = cPickle.loads(open(nb_sobj).read())

    ######################################################################
    # Tell user what is going on and make a backup
    ######################################################################

    print ""
    print "*"*80
    print "*"
    print "* The Sage notebook at"
    print "*"
    print "*      '%s'"%os.path.abspath(dir)
    print "*"
    print "* will be upgraded to a new format and stored in"
    print "*"
    print "*      '%s.sagenb'."%os.path.abspath(dir)
    print "*"
    print "* Your existing notebook will not be modified in any way."
    print "*"
    print "*"*80
    print ""
    ans = raw_input("Would like to continue? [YES or no] ").lower()
    if ans not in ['', 'y', 'yes']:
        raise RuntimeError, "User aborted upgrade."

    # Create new notebook
    new_nb = Notebook(dir+'.sagenb')

    # Define a function for transfering the attributes of one object to another.
    def transfer_attributes(old, new, attributes):
        for attr_old, attr_new in attributes:
            if hasattr(old, attr_old):
                setattr(new, attr_new,  getattr(old, attr_old))

    # Transfer all the notebook attributes to our new notebook object

    new_nb.conf().confs = old_nb.conf().confs
    for t in ['pretty_print', 'server_pool', 'ulimit', 'system']:
        if hasattr(old_nb, '_Notebook__' + t):
            new_nb.conf().confs[t] = getattr(old_nb, '_Notebook__' + t)

    # Now update the user data from the old notebook to the new one:
    print "Migrating %s user accounts..."%len(old_nb.user_manager().users())
    users = new_nb.user_manager().users()
    for username, old_user in old_nb.user_manager().users().iteritems():
        new_user = user.User(old_user.username(), '',
                             old_user.get_email(), old_user.account_type())
        new_user.set_hashed_password(old_user.password())
        transfer_attributes(old_user, new_user,
                             [('_User__email_confirmed', '_email_confirmed'),
                             ('_User__temporary_password', '_temporary_password'),
                             ('_User__is_suspended', '_is_suspended')])
        # Fix the __conf field, which is also an instance of a class
        new_user.conf().confs = old_user.conf().confs
        users[new_user.username()] = new_user

    ######################################################################
    # Set the worksheets of the new notebook equal to the ones from
    # the old one.
    ######################################################################

    ######################################################################

    def migrate_old_worksheet(old_worksheet):
        """
        Migrates an old worksheet to the new format.
        """
        old_ws_dirname = old_ws._Worksheet__filename.partition(os.path.sep)[-1]
        new_ws = new_nb.worksheet(old_ws.owner(), old_ws_dirname)

        # some ugly creation of new attributes from what used to be stored
        tags = {}
        try:
            for user, val in old_ws._Worksheet__user_view.iteritems():
                if isinstance(user,str):
                    # There was a bug in the old notebook where sometimes the
                    # user was the *module* "user", so we don't include that
                    # invalid data.
                    tags[user] = [val]
        except AttributeError:
            pass
        import time
        last_change = (old_ws.last_to_edit(), old_ws.last_edited())
        try:
            published_id_number = int(os.path.split(old_ws._Worksheet__published_version)[1])
        except AttributeError:
            published_id_number = None

        ws_pub = old_ws.worksheet_that_was_published().filename().split('/')
        ws_pub = (ws_pub[0],int(ws_pub[1]))

        obj = {'name':old_ws.name(), 'system':old_ws.system(),
               'viewers':old_ws.viewers(), 'collaborators':old_ws.collaborators(),
               'pretty_print':old_ws.pretty_print(), 'ratings':old_ws.ratings(),
               'auto_publish':old_ws.is_auto_publish(), 'tags':tags,
               'last_change':last_change,
               'published_id_number':published_id_number,
               'worksheet_that_was_published':ws_pub
               }

        new_ws.reconstruct_from_basic(obj)

        base = os.path.join(dir, 'worksheets', old_ws.filename())
        worksheet_file = os.path.join(base, 'worksheet.txt')
        if os.path.exists(worksheet_file):
            text = open(worksheet_file).read()
            # delete first two lines -- we don't embed the title or
            # system in the worksheet text anymore.
            i = text.find('\n'); text=text[i+1:]
            i = text.find('\n'); text=text[i+1:]
            new_ws.edit_save(text)

        # copy over the DATA directory and cells directories
        try:
            dest = new_ws.data_directory()
            if os.path.exists(dest): shutil.rmtree(dest)
            shutil.copytree(old_ws.data_directory(), dest)
        except Exception, msg:
            print msg

        try:
            if os.path.exists(old_ws.cells_directory()):
                dest = new_ws.cells_directory()
                if os.path.exists(dest): shutil.rmtree(dest)
                shutil.copytree(old_ws.cells_directory(), dest)
        except Exception, msg:
            print msg


        return new_ws

    worksheets = {}
    num_worksheets = len(old_nb._Notebook__worksheets)
    print "Migrating (at most) %s worksheets..."%num_worksheets
    from sage.misc.misc import walltime
    tm = walltime()
    i = 0
    for ws_name, old_ws in old_nb._Notebook__worksheets.iteritems():
        if old_ws.is_doc_worksheet(): continue
        i += 1
        if i%25==0:
            percent = i/float(num_worksheets)
            # total_time * percent = time_so_far, so
            # remaining_time = total_time - time_so_far = time_so_far*(1/percent - 1)
            print "    Migrated %s (of %s) worksheets (about %.0f seconds remaining)"%(
                i, num_worksheets, walltime(tm)*(1/percent-1))
        new_ws = migrate_old_worksheet(old_ws)
        worksheets[new_ws.filename()] = new_ws
    new_nb._Notebook__worksheets = worksheets

    # Migrating history
    new_nb._user_history = {}
    for username in old_nb.user_manager().users().keys():
        history_file = os.path.join(dir, 'worksheets', username, 'history.sobj')
        if os.path.exists(history_file):
            new_nb._user_history[username] = cPickle.loads(open(history_file).read())

    # Save our newly migrated notebook to disk
    new_nb.save()

    print "Worksheet migration completed."
    return new_nb

def make_path_relative(dir):
    r"""
    Replace an absolute path with a relative path, if possible.
    Otherwise, return the given path.

    INPUT:

    - ``dir`` - a string containing, e.g., a directory name

    OUTPUT:

    - a string
    """
    base, file = os.path.split(dir)
    if os.path.exists(file):
        return file
    return dir

##########################################################
# Misc
##########################################################


def sort_worksheet_list(v, sort, reverse):
    """
    Sort a given list on a given key, in a given order.

    INPUT:

    - ``sort`` - a string; 'last_edited', 'owner', 'rating', or 'name'

    - ``reverse`` - a bool; if True, reverse the order of the sort.

    OUTPUT:

    - the sorted list
    """
    f = None
    if sort == 'last_edited':
        def c(a, b):
            return -cmp(a.last_edited(), b.last_edited())
        f = c
    elif sort == 'name':
        def c(a,b):
            return cmp((a.name().lower(), -a.last_edited()), (b.name().lower(), -b.last_edited()))
        f = c
    elif sort == 'owner':
        def c(a,b):
            return cmp((a.owner().lower(), -a.last_edited()), (b.owner().lower(), -b.last_edited()))
        f = c
    elif sort == "rating":
        def c(a,b):
            return -cmp((a.rating(), -a.last_edited()), (b.rating(), -b.last_edited()))
        f = c
    else:
        raise ValueError, "invalid sort key '%s'"%sort
    v.sort(cmp = f, reverse=reverse)<|MERGE_RESOLUTION|>--- conflicted
+++ resolved
@@ -67,17 +67,13 @@
 DOC_TIMEOUT = 120
 
 class Notebook(object):
-<<<<<<< HEAD
+    HISTORY_MAX_OUTPUT = 92*5
+    HISTORY_NCOLS = 90
+    
     def __init__(self, dir, user_manager = None):
         from user_manager import SimpleUserManager
 
         self._user_manager = SimpleUserManager() if user_manager is None else user_manager
-=======
-    HISTORY_MAX_OUTPUT = 92*5
-    HISTORY_NCOLS = 90
-
-    def __init__(self, dir):
->>>>>>> c6e9260d
 
         if isinstance(dir, basestring) and len(dir) > 0 and dir[-1] == "/":
             dir = dir[:-1]
