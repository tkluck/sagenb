--- conflicted
+++ resolved
@@ -2172,7 +2172,6 @@
                 'timeit' in self.percent_directives() or
                 getattr(self, '_time', False))
 
-<<<<<<< HEAD
 #    def html(self, wrap=None, div_wrap=True, do_print=False, publish=False):
 #        r"""
 #        Returns the HTML for this compute cell.
@@ -2212,7 +2211,7 @@
 #        return template(os.path.join('html', 'notebook', 'cell.html'),
 #                        cell=self, wrap=wrap, div_wrap=div_wrap,
 #                        do_print=do_print, publish=publish)
-=======
+
     def prun(self):
         r"""
         Returns whether to print profiling information about the
@@ -2233,47 +2232,6 @@
         """
         return ('prun' in self.percent_directives() or
                 getattr(self, '_prun', False))
-
-    def html(self, wrap=None, div_wrap=True, do_print=False, publish=False):
-        r"""
-        Returns the HTML for this compute cell.
-
-        INPUT:
-
-        - ``wrap`` - an integer (default: None); the number of word
-          wrap columns
-
-        - ``div_wrap`` - a boolean (default: True); whether to wrap
-          the output in outer div elements
-
-        - ``do_print`` - a boolean (default: False); whether to return
-          output suitable for printing
-
-        - ``publish`` - a boolean (default: False); whether to render
-          a published cell
-
-        OUTPUT:
-
-        - a string
-
-        EXAMPLES::
-
-            sage: nb = sagenb.notebook.notebook.load_notebook(tmp_dir()+'.sagenb')
-            sage: nb.user_manager().add_user('sage','sage','sage@sagemath.org',force=True)
-            sage: W = nb.create_new_worksheet('Test', 'sage')
-            sage: C = sagenb.notebook.cell.Cell(0, '2+3', '5', W)
-            sage: C.html()
-            u'...cell_outer_0...2+3...5...'
-        """
-        from template import template
-
-        if wrap is None:
-            wrap = self.notebook().conf()['word_wrap_cols']
-
-        return template(os.path.join('html', 'notebook', 'cell.html'),
-                        cell=self, wrap=wrap, div_wrap=div_wrap,
-                        do_print=do_print, publish=publish)
->>>>>>> 948e6c23
 
     def url_to_self(self):
         """
